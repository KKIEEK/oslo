--- conflicted
+++ resolved
@@ -245,13 +245,8 @@
             in_features % self.summa_dim == 0
         ), "in_features must be divisible by summa_dim for Linear2D."
         assert (
-<<<<<<< HEAD
             out_features % (self.summa_dim**2) == 0
         ), "out_features must be divisible by summa_dim^2 for Linear2D."
-=======
-            out_features % self.summa_dim == 0
-        ), "out_features must be divisible by summa dim."
->>>>>>> bb22b912
 
         super().__init__(
             in_features=in_features // self.summa_dim,
