import os
import sys
from pathlib import Path

import torch
from torch.utils import cpp_extension
from oslo.torch.jit._utils import _set_jit_fusion_options

_SOFTMAX_KERNEL = None
_ADAM_KERNEL = None


def get_softmax_kernel():
    global _SOFTMAX_KERNEL

    try:
        if _SOFTMAX_KERNEL is None:
            _set_jit_fusion_options()
            _SOFTMAX_KERNEL = SoftmaxBinder().bind()
    except Exception:
        raise EnvironmentError(
            "Failed compiling custom CUDA kernels. "
            "please check your CUDA environment."
        )

    return _SOFTMAX_KERNEL


def get_adam_kernel():
    global _ADAM_KERNEL

    try:
        if _ADAM_KERNEL is None:
            _set_jit_fusion_options()
            _ADAM_KERNEL = AdamBinder().bind()
    except Exception:
        raise EnvironmentError(
            "Failed compiling custom CUDA kernels. "
            "please check your CUDA environment."
        )

    return _ADAM_KERNEL


DEFAULT_TORCH_EXTENSION_PATH = os.path.join(
    os.path.expanduser("~"),
    ".cache",
    "torch_extensions",
    "oslo",
)


class Binder(object):
    def __init__(self):
        self.compat = self.get_compatibility_version()

    @property
    def base_path(self):
        from oslo.torch._C import csrc

        return Path(csrc.__file__).parent.absolute()

    @property
    def name(self):
        return "oslo"

    def includes(self):
        return [
            os.path.join(self.base_path, "includes"),
        ]

    def sources(self):
        return []

    @staticmethod
    def get_compatibility_version():
        a, b = torch.cuda.get_device_capability(torch.cuda.current_device())
        return int(str(a) + str(b))

    def bind(self):
        try:
            import ninja
            import pybind11

        except ImportError:
            raise ImportError(
                "Unable to compile C++ code due to ``ninja`` or ``pybind11`` not being installed. "
                "please install them using ``pip install ninja pybind11``."
            )

        # Ensure directory exists to prevent race condition in some cases
        ext_path = os.environ.get("TORCH_EXTENSIONS_DIR", DEFAULT_TORCH_EXTENSION_PATH)
        ext_path = os.path.join(ext_path, self.name)
        os.makedirs(ext_path, exist_ok=True)

        op_module = cpp_extension.load(
            name=self.name,
            sources=[os.path.join(self.base_path, path) for path in self.sources()],
            extra_include_paths=self.includes(),
            extra_cflags=self.cxx_args(),
            extra_cuda_cflags=self.nvcc_args(),
            verbose=False,
        )

        return op_module

    @staticmethod
    def cxx_args():
        if sys.platform == "win32":
            return [
                "-O2",
                "-Wno-reorder",
                "-Wno-deprecated",
                "-Wno-deprecated-declarations",
            ]
        else:
            return [
                "-O3",
                "-std=c++14",
                "-g",
                "-Wno-reorder",
                "-Wno-deprecated",
                "-Wno-deprecated-declarations",
            ]

    def nvcc_args(self, maxrregcount: int = None):
        nvcc_flags = [
            "-O3",
            "--use_fast_math",
            "-U__CUDA_NO_HALF_OPERATORS__",
            "-U__CUDA_NO_HALF_CONVERSIONS__",
            "-U__CUDA_NO_HALF2_OPERATORS__",
            "--expt-relaxed-constexpr",
            "--expt-extended-lambda",
        ]

        additional_flags = [
            "-gencode",
            f"arch=compute_{self.compat},code=sm_{self.compat}",
        ]

        if maxrregcount:
            additional_flags.append(f"-maxrregcount={maxrregcount}")

        return nvcc_flags + additional_flags


class FusedLayerNormBinder(Binder):
    @property
    def name(self):
        return "oslo_fused_layer_norm"

    def sources(self):
        return ["fused_layer_norm.cu", "FusedLayerNormBinder.cpp"]


class SoftmaxBinder(Binder):
    @property
    def name(self):
        return "oslo_softmax"

    def sources(self):
        return [
            "scaled_masked_softmax.cu",
            "scaled_upper_triang_masked_softmax.cu",
            "SoftmaxBinder.cpp",
        ]


<<<<<<< HEAD
class ExpertParallelBinder(Binder):
    @property
    def name(self):
        return "oslo_expert_parallel_cuda"

    def sources(self):
        return ["expert_parallel_cuda.cpp", "expert_parallel_cuda_kernel.cu"]
=======
class AdamBinder(Binder):
    @property
    def name(self):
        return "oslo_adam"

    def sources(self):
        return [
            "multi_tensor_adam.cu",
            "fused_adam_frontend.cpp",
        ]


class CPUAdamBinder(Binder):
    @property
    def name(self):
        return "oslo_cpu_adam"

    def sources(self):
        return [
            "custom_cuda_kernel.cu",
            "cpu_adam.cpp",
        ]
>>>>>>> 66ade4c4
<|MERGE_RESOLUTION|>--- conflicted
+++ resolved
@@ -167,7 +167,6 @@
         ]
 
 
-<<<<<<< HEAD
 class ExpertParallelBinder(Binder):
     @property
     def name(self):
@@ -175,7 +174,8 @@
 
     def sources(self):
         return ["expert_parallel_cuda.cpp", "expert_parallel_cuda_kernel.cu"]
-=======
+
+
 class AdamBinder(Binder):
     @property
     def name(self):
@@ -197,5 +197,4 @@
         return [
             "custom_cuda_kernel.cu",
             "cpu_adam.cpp",
-        ]
->>>>>>> 66ade4c4
+        ]