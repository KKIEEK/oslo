--- conflicted
+++ resolved
@@ -7,10 +7,5 @@
 )
 
 
-<<<<<<< HEAD
-# from oslo.transformers.training_args import TrainingArguments
-=======
 from oslo.transformers.training_args import TrainingArguments
-
->>>>>>> 98e010ea
 # from oslo.transformers.trainer import Trainer